package pgx

import (
	"errors"
	"sync"
	"time"
)

type ConnPoolConfig struct {
	ConnConfig
	MaxConnections int               // max simultaneous connections to use, default 5, must be at least 2
	AfterConnect   func(*Conn) error // function to call on every new connection
	AcquireTimeout time.Duration     // max wait time when all connections are busy (0 means no timeout)
}

type ConnPool struct {
	allConnections       []*Conn
	availableConnections []*Conn
	cond                 *sync.Cond
	config               ConnConfig // config used when establishing connection
	inProgressConnects   int
	maxConnections       int
	resetCount           int
	afterConnect         func(*Conn) error
	logger               Logger
	logLevel             int
	closed               bool
	preparedStatements   map[string]*PreparedStatement
	acquireTimeout       time.Duration
<<<<<<< HEAD
	pgTypes              map[OID]PgType
	pgsql_af_inet        *byte
	pgsql_af_inet6       *byte
=======
	pgTypes              map[Oid]PgType
	pgsqlAfInet          *byte
	pgsqlAfInet6         *byte
	txAfterClose         func(tx *Tx)
	rowsAfterClose       func(rows *Rows)
>>>>>>> e96c105b
}

type ConnPoolStat struct {
	MaxConnections       int // max simultaneous connections to use
	CurrentConnections   int // current live connections
	AvailableConnections int // unused live connections
}

// ErrAcquireTimeout occurs when an attempt to acquire a connection times out.
var ErrAcquireTimeout = errors.New("timeout acquiring connection from pool")

// NewConnPool creates a new ConnPool. config.ConnConfig is passed through to
// Connect directly.
func NewConnPool(config ConnPoolConfig) (p *ConnPool, err error) {
	p = new(ConnPool)
	p.config = config.ConnConfig
	p.maxConnections = config.MaxConnections
	if p.maxConnections == 0 {
		p.maxConnections = 5
	}
	if p.maxConnections < 1 {
		return nil, errors.New("MaxConnections must be at least 1")
	}
	p.acquireTimeout = config.AcquireTimeout
	if p.acquireTimeout < 0 {
		return nil, errors.New("AcquireTimeout must be equal to or greater than 0")
	}

	p.afterConnect = config.AfterConnect

	if config.LogLevel != 0 {
		p.logLevel = config.LogLevel
	} else {
		// Preserve pre-LogLevel behavior by defaulting to LogLevelDebug
		p.logLevel = LogLevelDebug
	}
	p.logger = config.Logger
	if p.logger == nil {
		p.logLevel = LogLevelNone
	}

	p.txAfterClose = func(tx *Tx) {
		p.Release(tx.Conn())
	}

	p.rowsAfterClose = func(rows *Rows) {
		p.Release(rows.Conn())
	}

	p.allConnections = make([]*Conn, 0, p.maxConnections)
	p.availableConnections = make([]*Conn, 0, p.maxConnections)
	p.preparedStatements = make(map[string]*PreparedStatement)
	p.cond = sync.NewCond(new(sync.Mutex))

	// Initially establish one connection
	var c *Conn
	c, err = p.createConnection()
	if err != nil {
		return
	}
	p.allConnections = append(p.allConnections, c)
	p.availableConnections = append(p.availableConnections, c)

	return
}

// Acquire takes exclusive use of a connection until it is released.
func (p *ConnPool) Acquire() (*Conn, error) {
	p.cond.L.Lock()
	c, err := p.acquire(nil)
	p.cond.L.Unlock()
	return c, err
}

// deadlinePassed returns true if the given deadline has passed.
func (p *ConnPool) deadlinePassed(deadline *time.Time) bool {
	return deadline != nil && time.Now().After(*deadline)
}

// acquire performs acquision assuming pool is already locked
func (p *ConnPool) acquire(deadline *time.Time) (*Conn, error) {
	if p.closed {
		return nil, errors.New("cannot acquire from closed pool")
	}

	// A connection is available
	if len(p.availableConnections) > 0 {
		c := p.availableConnections[len(p.availableConnections)-1]
		c.poolResetCount = p.resetCount
		p.availableConnections = p.availableConnections[:len(p.availableConnections)-1]
		return c, nil
	}

	// Set initial timeout/deadline value. If the method (acquire) happens to
	// recursively call itself the deadline should retain its value.
	if deadline == nil && p.acquireTimeout > 0 {
		tmp := time.Now().Add(p.acquireTimeout)
		deadline = &tmp
	}

	// Make sure the deadline (if it is) has not passed yet
	if p.deadlinePassed(deadline) {
		return nil, ErrAcquireTimeout
	}

	// If there is a deadline then start a timeout timer
	var timer *time.Timer
	if deadline != nil {
		timer = time.AfterFunc(deadline.Sub(time.Now()), func() {
			p.cond.Broadcast()
		})
		defer timer.Stop()
	}

	// No connections are available, but we can create more
	if len(p.allConnections)+p.inProgressConnects < p.maxConnections {
		// Create a new connection.
		// Careful here: createConnectionUnlocked() removes the current lock,
		// creates a connection and then locks it back.
		c, err := p.createConnectionUnlocked()
		if err != nil {
			return nil, err
		}
<<<<<<< HEAD
	} else {
		// All connections are in use and we cannot create more
		if p.logLevel >= LogLevelWarn {
			p.logger.Log(LogLevelWarn, "All connections in pool are busy - waiting...")
		}
=======
		c.poolResetCount = p.resetCount
		p.allConnections = append(p.allConnections, c)
		return c, nil
	}
	// All connections are in use and we cannot create more
	if p.logLevel >= LogLevelWarn {
		p.logger.Warn("All connections in pool are busy - waiting...")
	}
>>>>>>> e96c105b

	// Wait until there is an available connection OR room to create a new connection
	for len(p.availableConnections) == 0 && len(p.allConnections)+p.inProgressConnects == p.maxConnections {
		if p.deadlinePassed(deadline) {
			return nil, ErrAcquireTimeout
		}
		p.cond.Wait()
	}

	// Stop the timer so that we do not spawn it on every acquire call.
	if timer != nil {
		timer.Stop()
	}
	return p.acquire(deadline)
}

// Release gives up use of a connection.
func (p *ConnPool) Release(conn *Conn) {
	if conn.TxStatus != 'I' {
		conn.Exec("rollback")
	}

	if len(conn.channels) > 0 {
		if err := conn.Unlisten("*"); err != nil {
			conn.die(err)
		}
		conn.channels = make(map[string]struct{})
	}
	conn.notifications = nil

	p.cond.L.Lock()

	if conn.poolResetCount != p.resetCount {
		conn.Close()
		p.cond.L.Unlock()
		p.cond.Signal()
		return
	}

	if conn.IsAlive() {
		p.availableConnections = append(p.availableConnections, conn)
	} else {
		p.removeFromAllConnections(conn)
	}
	p.cond.L.Unlock()
	p.cond.Signal()
}

// removeFromAllConnections Removes the given connection from the list.
// It returns true if the connection was found and removed or false otherwise.
func (p *ConnPool) removeFromAllConnections(conn *Conn) bool {
	for i, c := range p.allConnections {
		if conn == c {
			p.allConnections = append(p.allConnections[:i], p.allConnections[i+1:]...)
			return true
		}
	}
	return false
}

// Close ends the use of a connection pool. It prevents any new connections
// from being acquired, waits until all acquired connections are released,
// then closes all underlying connections.
func (p *ConnPool) Close() {
	p.cond.L.Lock()
	defer p.cond.L.Unlock()

	p.closed = true

	// Wait until all connections are released
	if len(p.availableConnections) != len(p.allConnections) {
		for len(p.availableConnections) != len(p.allConnections) {
			p.cond.Wait()
		}
	}

	for _, c := range p.allConnections {
		_ = c.Close()
	}
}

// Reset closes all open connections, but leaves the pool open. It is intended
// for use when an error is detected that would disrupt all connections (such as
// a network interruption or a server state change).
//
// It is safe to reset a pool while connections are checked out. Those
// connections will be closed when they are returned to the pool.
func (p *ConnPool) Reset() {
	p.cond.L.Lock()
	defer p.cond.L.Unlock()

	p.resetCount++
	p.allConnections = make([]*Conn, 0, p.maxConnections)
	p.availableConnections = make([]*Conn, 0, p.maxConnections)
}

// invalidateAcquired causes all acquired connections to be closed when released.
// The pool must already be locked.
func (p *ConnPool) invalidateAcquired() {
	p.resetCount++

	for _, c := range p.availableConnections {
		c.poolResetCount = p.resetCount
	}

	p.allConnections = p.allConnections[:len(p.availableConnections)]
	copy(p.allConnections, p.availableConnections)
}

// Stat returns connection pool statistics
func (p *ConnPool) Stat() (s ConnPoolStat) {
	p.cond.L.Lock()
	defer p.cond.L.Unlock()

	s.MaxConnections = p.maxConnections
	s.CurrentConnections = len(p.allConnections)
	s.AvailableConnections = len(p.availableConnections)
	return
}

func (p *ConnPool) createConnection() (*Conn, error) {
	c, err := connect(p.config, p.pgTypes, p.pgsqlAfInet, p.pgsqlAfInet6)
	if err != nil {
		return nil, err
	}
	return p.afterConnectionCreated(c)
}

// createConnectionUnlocked Removes the current lock, creates a new connection, and
// then locks it back.
// Here is the point: lets say our pool dialer's OpenTimeout is set to 3 seconds.
// And we have a pool with 20 connections in it, and we try to acquire them all at
// startup.
// If it happens that the remote server is not accessible, then the first connection
// in the pool blocks all the others for 3 secs, before it gets the timeout. Then
// connection #2 holds the lock and locks everything for the next 3 secs until it
// gets OpenTimeout err, etc. And the very last 20th connection will fail only after
// 3 * 20 = 60 secs.
// To avoid this we put Connect(p.config) outside of the lock (it is thread safe)
// what would allow us to make all the 20 connection in parallel (more or less).
func (p *ConnPool) createConnectionUnlocked() (*Conn, error) {
	p.inProgressConnects++
	p.cond.L.Unlock()
	c, err := Connect(p.config)
	p.cond.L.Lock()
	p.inProgressConnects--

	if err != nil {
		return nil, err
	}
	return p.afterConnectionCreated(c)
}

// afterConnectionCreated executes (if it is) afterConnect() callback and prepares
// all the known statements for the new connection.
func (p *ConnPool) afterConnectionCreated(c *Conn) (*Conn, error) {
	p.pgTypes = c.PgTypes
	p.pgsqlAfInet = c.pgsqlAfInet
	p.pgsqlAfInet6 = c.pgsqlAfInet6

	if p.afterConnect != nil {
		err := p.afterConnect(c)
		if err != nil {
			c.die(err)
			return nil, err
		}
	}

	for _, ps := range p.preparedStatements {
		if _, err := c.Prepare(ps.Name, ps.SQL); err != nil {
			c.die(err)
			return nil, err
		}
	}

	return c, nil
}

// Exec acquires a connection, delegates the call to that connection, and releases the connection
func (p *ConnPool) Exec(sql string, arguments ...interface{}) (commandTag CommandTag, err error) {
	var c *Conn
	if c, err = p.Acquire(); err != nil {
		return
	}
	defer p.Release(c)

	return c.Exec(sql, arguments...)
}

// Query acquires a connection and delegates the call to that connection. When
// *Rows are closed, the connection is released automatically.
func (p *ConnPool) Query(sql string, args ...interface{}) (*Rows, error) {
	c, err := p.Acquire()
	if err != nil {
		// Because checking for errors can be deferred to the *Rows, build one with the error
		return &Rows{closed: true, err: err}, err
	}

	rows, err := c.Query(sql, args...)
	if err != nil {
		p.Release(c)
		return rows, err
	}

	rows.AfterClose(p.rowsAfterClose)

	return rows, nil
}

// QueryRow acquires a connection and delegates the call to that connection. The
// connection is released automatically after Scan is called on the returned
// *Row.
func (p *ConnPool) QueryRow(sql string, args ...interface{}) *Row {
	rows, _ := p.Query(sql, args...)
	return (*Row)(rows)
}

// Begin acquires a connection and begins a transaction on it. When the
// transaction is closed the connection will be automatically released.
func (p *ConnPool) Begin() (*Tx, error) {
	return p.BeginIso("")
}

// Prepare creates a prepared statement on a connection in the pool to test the
// statement is valid. If it succeeds all connections accessed through the pool
// will have the statement available.
//
// Prepare creates a prepared statement with name and sql. sql can contain
// placeholders for bound parameters. These placeholders are referenced
// positional as $1, $2, etc.
//
// Prepare is idempotent; i.e. it is safe to call Prepare multiple times with
// the same name and sql arguments. This allows a code path to Prepare and
// Query/Exec/PrepareEx without concern for if the statement has already been prepared.
func (p *ConnPool) Prepare(name, sql string) (*PreparedStatement, error) {
	return p.PrepareEx(name, sql, nil)
}

// PrepareEx creates a prepared statement on a connection in the pool to test the
// statement is valid. If it succeeds all connections accessed through the pool
// will have the statement available.
//
// PrepareEx creates a prepared statement with name and sql. sql can contain placeholders
// for bound parameters. These placeholders are referenced positional as $1, $2, etc.
// It defers from Prepare as it allows additional options (such as parameter OIDs) to be passed via struct
//
// PrepareEx is idempotent; i.e. it is safe to call PrepareEx multiple times with the same
// name and sql arguments. This allows a code path to PrepareEx and Query/Exec/Prepare without
// concern for if the statement has already been prepared.
func (p *ConnPool) PrepareEx(name, sql string, opts *PrepareExOptions) (*PreparedStatement, error) {
	p.cond.L.Lock()
	defer p.cond.L.Unlock()

	if ps, ok := p.preparedStatements[name]; ok && ps.SQL == sql {
		return ps, nil
	}

	c, err := p.acquire(nil)
	if err != nil {
		return nil, err
	}

	p.availableConnections = append(p.availableConnections, c)

	// Double check that the statement was not prepared by someone else
	// while we were acquiring the connection (since acquire is not fully
	// blocking now, see createConnectionUnlocked())
	if ps, ok := p.preparedStatements[name]; ok && ps.SQL == sql {
		return ps, nil
	}

	ps, err := c.PrepareEx(name, sql, opts)
	if err != nil {
		return nil, err
	}

	for _, c := range p.availableConnections {
		_, err := c.PrepareEx(name, sql, opts)
		if err != nil {
			return nil, err
		}
	}

	p.invalidateAcquired()
	p.preparedStatements[name] = ps

	return ps, err
}

// Deallocate releases a prepared statement from all connections in the pool.
func (p *ConnPool) Deallocate(name string) (err error) {
	p.cond.L.Lock()
	defer p.cond.L.Unlock()

	for _, c := range p.availableConnections {
		if err := c.Deallocate(name); err != nil {
			return err
		}
	}

	p.invalidateAcquired()
	delete(p.preparedStatements, name)

	return nil
}

// BeginIso acquires a connection and begins a transaction in isolation mode iso
// on it. When the transaction is closed the connection will be automatically
// released.
func (p *ConnPool) BeginIso(iso string) (*Tx, error) {
	for {
		c, err := p.Acquire()
		if err != nil {
			return nil, err
		}

		tx, err := c.BeginIso(iso)
		if err != nil {
			alive := c.IsAlive()
			p.Release(c)

			// If connection is still alive then the error is not something trying
			// again on a new connection would fix, so just return the error. But
			// if the connection is dead try to acquire a new connection and try
			// again.
			if alive {
				return nil, err
			}
			continue
		}

		tx.AfterClose(p.txAfterClose)
		return tx, nil
	}
}

// CopyTo acquires a connection, delegates the call to that connection, and releases the connection
func (p *ConnPool) CopyTo(tableName string, columnNames []string, rowSrc CopyToSource) (int, error) {
	c, err := p.Acquire()
	if err != nil {
		return 0, err
	}
	defer p.Release(c)

	return c.CopyTo(tableName, columnNames, rowSrc)
}<|MERGE_RESOLUTION|>--- conflicted
+++ resolved
@@ -27,17 +27,11 @@
 	closed               bool
 	preparedStatements   map[string]*PreparedStatement
 	acquireTimeout       time.Duration
-<<<<<<< HEAD
 	pgTypes              map[OID]PgType
-	pgsql_af_inet        *byte
-	pgsql_af_inet6       *byte
-=======
-	pgTypes              map[Oid]PgType
 	pgsqlAfInet          *byte
 	pgsqlAfInet6         *byte
 	txAfterClose         func(tx *Tx)
 	rowsAfterClose       func(rows *Rows)
->>>>>>> e96c105b
 }
 
 type ConnPoolStat struct {
@@ -161,22 +155,14 @@
 		if err != nil {
 			return nil, err
 		}
-<<<<<<< HEAD
-	} else {
-		// All connections are in use and we cannot create more
-		if p.logLevel >= LogLevelWarn {
-			p.logger.Log(LogLevelWarn, "All connections in pool are busy - waiting...")
-		}
-=======
 		c.poolResetCount = p.resetCount
 		p.allConnections = append(p.allConnections, c)
 		return c, nil
 	}
 	// All connections are in use and we cannot create more
 	if p.logLevel >= LogLevelWarn {
-		p.logger.Warn("All connections in pool are busy - waiting...")
-	}
->>>>>>> e96c105b
+		p.logger.Log(LogLevelWarn, "All connections in pool are busy - waiting...")
+	}
 
 	// Wait until there is an available connection OR room to create a new connection
 	for len(p.availableConnections) == 0 && len(p.allConnections)+p.inProgressConnects == p.maxConnections {
